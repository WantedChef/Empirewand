--- conflicted
+++ resolved
@@ -37,12 +37,7 @@
 
     // Testing dependencies
     testImplementation("org.junit.jupiter:junit-jupiter:5.10.0")
-<<<<<<< HEAD
-    testImplementation("org.mockito:mockito-core:5.7.0")
-    testImplementation("org.mockito:mockito-inline:5.12.0")
-=======
     testImplementation("org.mockito:mockito-core:5.9.0")
->>>>>>> 26fbc993
     testImplementation("io.papermc.paper:paper-api:1.20.6-R0.1-SNAPSHOT")
     // Include bStats at test runtime to satisfy MetricsService dependencies
     testImplementation("org.bstats:bstats-bukkit:3.0.2")
