--- conflicted
+++ resolved
@@ -4,17 +4,11 @@
 
 plugins {
     java
-<<<<<<< HEAD
     kotlin("jvm") version "1.9.23"
     checkstyle
     id("com.github.spotbugs") version "5.2.1"
     jacoco
     id("com.gradleup.shadow") version "9.1.0"
-=======
-    id("com.gradleup.shadow") version "9.0.0"
-    checkstyle
-    id("com.github.spotbugs-base") version "6.3.0"
->>>>>>> f3fa47b1
 }
 
 group = "nl.wantedchef.empirewand"
