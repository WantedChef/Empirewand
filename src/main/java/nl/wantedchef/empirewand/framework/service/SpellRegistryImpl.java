package nl.wantedchef.empirewand.framework.service;

import net.kyori.adventure.text.Component;
import net.kyori.adventure.text.serializer.plain.PlainTextComponentSerializer;
import nl.wantedchef.empirewand.api.ServiceHealth;
import nl.wantedchef.empirewand.api.Version;
import nl.wantedchef.empirewand.api.spell.SpellMetadata;
import nl.wantedchef.empirewand.api.spell.SpellRegistry;
import nl.wantedchef.empirewand.api.spell.SpellRegistry.SpellQuery;
import nl.wantedchef.empirewand.api.spell.toggle.ToggleableSpell;
import nl.wantedchef.empirewand.core.config.ReadableConfig;
import nl.wantedchef.empirewand.core.util.PerformanceMonitor;
import nl.wantedchef.empirewand.spell.Spell;
import nl.wantedchef.empirewand.spell.control.Confuse;
import nl.wantedchef.empirewand.spell.control.Polymorph;
import nl.wantedchef.empirewand.spell.control.ZeistChronoAnchor;
import nl.wantedchef.empirewand.spell.dark.DarkCircle;
import nl.wantedchef.empirewand.spell.dark.DarkPulse;
import nl.wantedchef.empirewand.spell.dark.Mephidrain;
import nl.wantedchef.empirewand.spell.dark.RitualOfUnmaking;
import nl.wantedchef.empirewand.spell.dark.ShadowStep;
import nl.wantedchef.empirewand.spell.dark.VoidSwap;
import nl.wantedchef.empirewand.spell.earth.EarthQuake;
import nl.wantedchef.empirewand.spell.earth.GraspingVines;
import nl.wantedchef.empirewand.spell.earth.Lightwall;
import nl.wantedchef.empirewand.spell.fire.BlazeLaunch;
import nl.wantedchef.empirewand.spell.fire.Comet;
import nl.wantedchef.empirewand.spell.fire.CometShower;
import nl.wantedchef.empirewand.spell.fire.EmpireComet;
import nl.wantedchef.empirewand.spell.fire.Explosive;
import nl.wantedchef.empirewand.spell.fire.ExplosionTrail;
import nl.wantedchef.empirewand.spell.fire.Fireball;
import nl.wantedchef.empirewand.spell.fire.FlameWave;
import nl.wantedchef.empirewand.spell.heal.Heal;
import nl.wantedchef.empirewand.spell.heal.RadiantBeacon;
import nl.wantedchef.empirewand.spell.ice.FrostNova;
import nl.wantedchef.empirewand.spell.ice.GlacialSpike;
import nl.wantedchef.empirewand.spell.life.BloodBarrier;
import nl.wantedchef.empirewand.spell.life.BloodBlock;
import nl.wantedchef.empirewand.spell.life.BloodNova;
import nl.wantedchef.empirewand.spell.life.BloodSpam;
import nl.wantedchef.empirewand.spell.life.BloodTap;
import nl.wantedchef.empirewand.spell.life.Hemorrhage;
import nl.wantedchef.empirewand.spell.life.LifeReap;
import nl.wantedchef.empirewand.spell.life.LifeSteal;
import nl.wantedchef.empirewand.spell.lightning.ChainLightning;
import nl.wantedchef.empirewand.spell.lightning.LightningArrow;
import nl.wantedchef.empirewand.spell.lightning.LightningBolt;
import nl.wantedchef.empirewand.spell.lightning.LightningStorm;
import nl.wantedchef.empirewand.spell.lightning.LittleSpark;
import nl.wantedchef.empirewand.spell.lightning.SolarLance;
import nl.wantedchef.empirewand.spell.lightning.Spark;
import nl.wantedchef.empirewand.spell.lightning.ThunderBlast;
import nl.wantedchef.empirewand.spell.misc.EmpireLaunch;
import nl.wantedchef.empirewand.spell.misc.EmpireLevitate;
import nl.wantedchef.empirewand.spell.misc.EtherealForm;
import nl.wantedchef.empirewand.spell.misc.ExplosionWave;
import nl.wantedchef.empirewand.spell.movement.BlinkStrike;
import nl.wantedchef.empirewand.spell.movement.EmpireEscape;
import nl.wantedchef.empirewand.spell.movement.Leap;
import nl.wantedchef.empirewand.spell.movement.SunburstStep;
import nl.wantedchef.empirewand.spell.movement.Teleport;
import nl.wantedchef.empirewand.spell.poison.CrimsonChains;
import nl.wantedchef.empirewand.spell.poison.MephidicReap;
import nl.wantedchef.empirewand.spell.poison.PoisonWave;
import nl.wantedchef.empirewand.spell.poison.SoulSever;
import nl.wantedchef.empirewand.spell.projectile.ArcaneOrb;
import nl.wantedchef.empirewand.spell.projectile.MagicMissile;
import nl.wantedchef.empirewand.spell.toggle.aura.Aura;
import nl.wantedchef.empirewand.spell.toggle.aura.EmpireAura;
import nl.wantedchef.empirewand.spell.weather.Gust;
import nl.wantedchef.empirewand.spell.weather.Tornado;
// New spell imports - 50 amazing spells from real Empirewand
import nl.wantedchef.empirewand.spell.fire.Flamewalk;
import nl.wantedchef.empirewand.spell.fire.Burn;
import nl.wantedchef.empirewand.spell.fire.Lava;
import nl.wantedchef.empirewand.spell.fire.Inferno;
import nl.wantedchef.empirewand.spell.fire.MagmaWave;
import nl.wantedchef.empirewand.spell.ice.Frostwalk;
import nl.wantedchef.empirewand.spell.ice.Petrify;
import nl.wantedchef.empirewand.spell.ice.IceWall;
import nl.wantedchef.empirewand.spell.ice.FreezeRay;
import nl.wantedchef.empirewand.spell.ice.ArcticBlast;
import nl.wantedchef.empirewand.spell.dark.Wither;
import nl.wantedchef.empirewand.spell.dark.Soulburn;
import nl.wantedchef.empirewand.spell.dark.Torture;
import nl.wantedchef.empirewand.spell.dark.Pain;
import nl.wantedchef.empirewand.spell.dark.Vengeance;
import nl.wantedchef.empirewand.spell.earth.Sandblast;
import nl.wantedchef.empirewand.spell.earth.Wall;
import nl.wantedchef.empirewand.spell.earth.Platform;
import nl.wantedchef.empirewand.spell.earth.Stash;
import nl.wantedchef.empirewand.spell.earth.Tremor;
import nl.wantedchef.empirewand.spell.life.Lifewalk;
import nl.wantedchef.empirewand.spell.life.Pollinate;
import nl.wantedchef.empirewand.spell.life.Tame;
import nl.wantedchef.empirewand.spell.life.NatureGrowth;
import nl.wantedchef.empirewand.spell.life.Regenerate;
import nl.wantedchef.empirewand.spell.heal.Prayer;
import nl.wantedchef.empirewand.spell.heal.SuperHeal;
import nl.wantedchef.empirewand.spell.heal.Repair;
import nl.wantedchef.empirewand.spell.heal.Restoration;
import nl.wantedchef.empirewand.spell.heal.DivineHeal;
import nl.wantedchef.empirewand.spell.movement.Levitate;
import nl.wantedchef.empirewand.spell.movement.Lift;
import nl.wantedchef.empirewand.spell.movement.Phase;
import nl.wantedchef.empirewand.spell.movement.Recall;
import nl.wantedchef.empirewand.spell.movement.Rocket;
import nl.wantedchef.empirewand.spell.misc.Gate;
import nl.wantedchef.empirewand.spell.misc.Empower;
import nl.wantedchef.empirewand.spell.misc.Invulnerability;
import nl.wantedchef.empirewand.spell.misc.Mana;
import nl.wantedchef.empirewand.spell.misc.MagicTorch;
import nl.wantedchef.empirewand.spell.offensive.SuperKill;
import nl.wantedchef.empirewand.spell.offensive.Kill;
import nl.wantedchef.empirewand.spell.offensive.Wound;
import nl.wantedchef.empirewand.spell.offensive.Volley;
import nl.wantedchef.empirewand.spell.offensive.Shuriken;
import nl.wantedchef.empirewand.spell.defensive.Shell;
import nl.wantedchef.empirewand.spell.defensive.Silence;
import nl.wantedchef.empirewand.spell.defensive.Invincible;
import nl.wantedchef.empirewand.spell.defensive.Reflect;
import nl.wantedchef.empirewand.spell.defensive.Absorb;
import org.jetbrains.annotations.NotNull;

import java.util.ArrayList;
import java.util.Collections;
import java.util.Comparator;
import java.util.HashMap;
import java.util.HashSet;
import java.util.List;
import java.util.Locale;
import java.util.Map;
import java.util.Optional;
import java.util.Set;
import java.util.concurrent.ConcurrentHashMap;
import java.util.function.Supplier;
import java.util.stream.Collectors;

/**
 * The primary implementation of the {@link SpellRegistry}. This class is
 * responsible for registering, managing, and providing access to all available
 * spells.
 *
 * Optimized for performance with efficient data structures and caching.
 */
public class SpellRegistryImpl implements SpellRegistry {

    // Use ConcurrentHashMap for thread-safe operations
    private final Map<String, Spell<?>> spells = new ConcurrentHashMap<>(64); // Initial capacity to reduce resizing
    private final ConfigService configService;

    // Performance monitor for tracking registry operations
    private final PerformanceMonitor performanceMonitor;

    // Cached category mappings for faster lookups
    private final Map<String, Set<String>> categorySpellCache = new ConcurrentHashMap<>();
    private final Map<String, Set<String>> toggleableSpellCache = new ConcurrentHashMap<>();

    // Cached spell categories to avoid repeated computation
    private volatile Set<String> cachedCategories = null;

    // Cache for frequently accessed spell metadata
    private final Map<String, SpellMetadata> metadataCache = new ConcurrentHashMap<>();

    // Cache for spell display names to avoid repeated serialization
    private final Map<String, String> displayNameCache = new ConcurrentHashMap<>();

    /**
     * Constructs a new SpellRegistryImpl.
     *
     * @param configService The configuration service.
     */
    public SpellRegistryImpl(ConfigService configService) {
        this.configService = configService;
        this.performanceMonitor = new PerformanceMonitor(java.util.logging.Logger.getLogger("SpellRegistryImpl"));
        registerAllSpells();
    }

    /**
     * Registers all the default spells.
     */
    private void registerAllSpells() {
        try (var timing = performanceMonitor.startTiming("SpellRegistryImpl.registerAllSpells", 100)) {
            timing.observe();
            assert timing != null;
            // During migration, builders no longer require a non-null API instance.
            final nl.wantedchef.empirewand.api.EmpireWandAPI api = null;

            // Get the spells configuration and extract the "spells" section
            final var readable = configService.getSpellsConfig();
            final ReadableConfig bukkitSpells = readable.getConfigurationSection("spells");

            // Pre-allocate array with known size for better performance
            @SuppressWarnings("unchecked")
<<<<<<< HEAD
            Supplier<Spell.Builder<?>>[] spellBuilders = (Supplier<Spell.Builder<?>>[]) new Supplier[]{
=======
            Supplier<Spell.Builder<?>>[] spellBuilders = (Supplier<Spell.Builder<?>>[]) new Supplier[] {
                    // Aura
                    () -> new Aura.Builder(api),
                    () -> new EmpireAura.Builder(api),
                    // Control
                    () -> new Confuse.Builder(api),
                    () -> new Polymorph.Builder(api),
                    () -> new ZeistChronoAnchor.Builder(api),
                    // Dark
                    () -> new DarkCircle.Builder(api),
                    () -> new DarkPulse.Builder(api),
                    () -> new Mephidrain.Builder(api),
                    () -> new RitualOfUnmaking.Builder(api),
                    () -> new ShadowStep.Builder(api),
                    () -> new VoidSwap.Builder(api),
                    // Earth
                    () -> new EarthQuake.Builder(api),
                    () -> new GraspingVines.Builder(api),
                    () -> new Lightwall.Builder(api),
                    // Fire
                    () -> new BlazeLaunch.Builder(api),
                    () -> new Comet.Builder(api),
                    () -> new CometShower.Builder(api),
                    () -> new EmpireComet.Builder(api),
                    () -> new Explosive.Builder(api),
                    () -> new ExplosionTrail.Builder(api),
                    () -> new Fireball.Builder(api),
                    () -> new FlameWave.Builder(api),
                    // Heal
                    () -> new Heal.Builder(api),
                    () -> new RadiantBeacon.Builder(api),
                    // Ice
                    () -> new FrostNova.Builder(api),
                    () -> new GlacialSpike.Builder(api),
                    // Life
                    () -> new BloodBarrier.Builder(api),
                    () -> new BloodBlock.Builder(api),
                    () -> new BloodNova.Builder(api),
                    () -> new BloodSpam.Builder(api),
                    () -> new BloodTap.Builder(api),
                    () -> new Hemorrhage.Builder(api),
                    () -> new LifeReap.Builder(api),
                    () -> new LifeSteal.Builder(api),
                    // Lightning
                    () -> new ChainLightning.Builder(api),
                    () -> new LightningArrow.Builder(api),
                    () -> new LightningBolt.Builder(api),
                    () -> new LightningStorm.Builder(api),
                    () -> new LittleSpark.Builder(api),
                    () -> new SolarLance.Builder(api),
                    () -> new Spark.Builder(api),
                    () -> new ThunderBlast.Builder(api),
                    // Misc
                    () -> new EmpireLaunch.Builder(api),
                    () -> new EmpireLevitate.Builder(api),
                    () -> new EtherealForm.Builder(api),
                    () -> new ExplosionWave.Builder(api),
                    // Movement
                    () -> new BlinkStrike.Builder(api),
                    () -> new EmpireEscape.Builder(api),
                    () -> new Leap.Builder(api),
                    () -> new SunburstStep.Builder(api),
                    () -> new Teleport.Builder(api),
                    // Poison
                    () -> new CrimsonChains.Builder(api),
                    () -> new MephidicReap.Builder(api),
                    () -> new PoisonWave.Builder(api),
                    () -> new SoulSever.Builder(api),
                    // Projectile
                    () -> new ArcaneOrb.Builder(api),
                    () -> new MagicMissile.Builder(api),
                    // Weather
                    () -> new Gust.Builder(api),
                    () -> new Tornado.Builder(api),
                    // Enhanced Spells
                    () -> new nl.wantedchef.empirewand.spell.enhanced.MeteorShower.Builder(api),
                    () -> new nl.wantedchef.empirewand.spell.enhanced.TemporalStasis.Builder(api),
                    () -> new nl.wantedchef.empirewand.spell.enhanced.LightningStorm.Builder(api),
                    () -> new nl.wantedchef.empirewand.spell.enhanced.StoneFortress.Builder(api),
                    () -> new nl.wantedchef.empirewand.spell.enhanced.Blizzard.Builder(api),
                    () -> new nl.wantedchef.empirewand.spell.enhanced.VoidZone.Builder(api),
                    () -> new nl.wantedchef.empirewand.spell.enhanced.DivineAura.Builder(api),
                    () -> new nl.wantedchef.empirewand.spell.enhanced.HomingRockets.Builder(api),
                    () -> new nl.wantedchef.empirewand.spell.enhanced.GravityWell.Builder(api),
                    () -> new nl.wantedchef.empirewand.spell.enhanced.BlackHole.Builder(api),
                    () -> new nl.wantedchef.empirewand.spell.enhanced.TimeDilation.Builder(api),
                    () -> new nl.wantedchef.empirewand.spell.enhanced.EnergyShield.Builder(api),
                    () -> new nl.wantedchef.empirewand.spell.enhanced.DragonsBreath.Builder(api),
                    () -> new nl.wantedchef.empirewand.spell.enhanced.SummonSwarm.Builder(api),
                    // Enhanced Spell Variants
                    () -> new nl.wantedchef.empirewand.spell.enhanced.MeteorShowerEnhanced.Builder(api),
                    () -> new nl.wantedchef.empirewand.spell.enhanced.BlizzardEnhanced.Builder(api),
                    () -> new nl.wantedchef.empirewand.spell.fire.FireballEnhanced.Builder(api),
                    () -> new nl.wantedchef.empirewand.spell.lightning.ChainLightningEnhanced.Builder(api),
                    () -> new nl.wantedchef.empirewand.spell.fire.CometEnhanced.Builder(api),
                    () -> new nl.wantedchef.empirewand.spell.heal.HealEnhanced.Builder(api),
                    () -> new nl.wantedchef.empirewand.spell.movement.TeleportEnhanced.Builder(api),
                    // Refactored Spells
                    () -> new nl.wantedchef.empirewand.spell.fire.FlameWaveRefactored.Builder(api),
                    () -> new nl.wantedchef.empirewand.spell.lightning.LightningBoltRefactored.Builder(api),
                    () -> new nl.wantedchef.empirewand.spell.lightning.ChainLightningRefactored.Builder(api),
                    
                    // ========== 50 NEW AMAZING SPELLS FROM REAL EMPIREWAND ==========
                    // Fire Spells (5 new)
                    () -> new Flamewalk.Builder(api),
                    () -> new Burn.Builder(api),
                    () -> new Lava.Builder(api),
                    () -> new Inferno.Builder(api),
                    () -> new MagmaWave.Builder(api),
                    
                    // Ice Spells (5 new)
                    () -> new Frostwalk.Builder(api),
                    () -> new Petrify.Builder(api),
                    () -> new IceWall.Builder(api),
                    () -> new FreezeRay.Builder(api),
                    () -> new ArcticBlast.Builder(api),
                    
                    // Dark Spells (5 new)
                    () -> new Wither.Builder(api),
                    () -> new Soulburn.Builder(api),
                    () -> new Torture.Builder(api),
                    () -> new Pain.Builder(api),
                    () -> new Vengeance.Builder(api),
                    
                    // Earth Spells (5 new)
                    () -> new Sandblast.Builder(api),
                    () -> new Wall.Builder(api),
                    () -> new Platform.Builder(api),
                    () -> new Stash.Builder(api),
                    () -> new Tremor.Builder(api),
                    
                    // Life Spells (5 new)
                    () -> new Lifewalk.Builder(api),
                    () -> new Pollinate.Builder(api),
                    () -> new Tame.Builder(api),
                    () -> new NatureGrowth.Builder(api),
                    () -> new Regenerate.Builder(api),
                    
                    // Healing Spells (5 new)
                    () -> new Prayer.Builder(api),
                    () -> new SuperHeal.Builder(api),
                    () -> new Repair.Builder(api),
                    () -> new Restoration.Builder(api),
                    () -> new DivineHeal.Builder(api),
                    
                    // Movement Spells (5 new)
                    () -> new Levitate.Builder(api),
                    () -> new Lift.Builder(api),
                    () -> new Phase.Builder(api),
                    () -> new Recall.Builder(api),
                    () -> new Rocket.Builder(api),
                    
                    // Misc/Utility Spells (5 new)
                    () -> new Gate.Builder(api),
                    () -> new Empower.Builder(api),
                    () -> new Invulnerability.Builder(api),
                    () -> new Mana.Builder(api),
                    () -> new MagicTorch.Builder(api),
                    
                    // Offensive Spells (5 new)
                    () -> new SuperKill.Builder(api),
                    () -> new Kill.Builder(api),
                    () -> new Wound.Builder(api),
                    () -> new Volley.Builder(api),
                    () -> new Shuriken.Builder(api),
                    
                    // Defensive Spells (5 new)
                    () -> new Shell.Builder(api),
                    () -> new Silence.Builder(api),
                    () -> new Invincible.Builder(api),
                    () -> new Reflect.Builder(api),
                    () -> new Absorb.Builder(api)
            };

            // Register all spells
            for (Supplier<Spell.Builder<?>> builderSupplier : spellBuilders) {
                Spell.Builder<?> builder = builderSupplier.get();
                Spell<?> spell = builder.build();

                ReadableConfig spellCfg = bukkitSpells.getConfigurationSection(spell.key());
                if (spellCfg != null) {
                    spell.loadConfig(spellCfg);
                }

                spells.put(spell.key(), spell);
            }

            // Invalidate caches after registration
            invalidateCaches();
        } catch (Exception e) {
            // Handle reflection exceptions gracefully
            for (Supplier<Spell.Builder<?>> builderSupplier : getFallbackSpellBuilders()) {
                Spell.Builder<?> builder = builderSupplier.get();
                Spell<?> spell = builder.build();
                spells.put(spell.key(), spell);
            }
            invalidateCaches();
        } finally {
            timing.complete(100); // Log if spell registration takes more than 100ms
        }
    }

    /**
     * Fallback method for spell builder registration when reflection fails.
     */
    private Supplier<Spell.Builder<?>>[] getFallbackSpellBuilders() {
        final nl.wantedchef.empirewand.api.EmpireWandAPI api = null;
        @SuppressWarnings("unchecked")
        Supplier<Spell.Builder<?>>[] builders = (Supplier<Spell.Builder<?>>[]) new Supplier[] {
>>>>>>> f3fa47b1
                // Aura
                () -> new Aura.Builder(api),
                () -> new EmpireAura.Builder(api),
                // Control
                () -> new Confuse.Builder(api),
                () -> new Polymorph.Builder(api),
                () -> new ZeistChronoAnchor.Builder(api),
                // Dark
                () -> new DarkCircle.Builder(api),
                () -> new DarkPulse.Builder(api),
                () -> new Mephidrain.Builder(api),
                () -> new RitualOfUnmaking.Builder(api),
                () -> new ShadowStep.Builder(api),
                () -> new VoidSwap.Builder(api),
                // Earth
                () -> new EarthQuake.Builder(api),
                () -> new GraspingVines.Builder(api),
                () -> new Lightwall.Builder(api),
                // Fire
                () -> new BlazeLaunch.Builder(api),
                () -> new Comet.Builder(api),
                () -> new CometShower.Builder(api),
                () -> new EmpireComet.Builder(api),
                () -> new Explosive.Builder(api),
                () -> new ExplosionTrail.Builder(api),
                () -> new Fireball.Builder(api),
                () -> new FlameWave.Builder(api),
                // Heal
                () -> new Heal.Builder(api),
                () -> new RadiantBeacon.Builder(api),
                // Ice
                () -> new FrostNova.Builder(api),
                () -> new GlacialSpike.Builder(api),
                // Life
                () -> new BloodBarrier.Builder(api),
                () -> new BloodBlock.Builder(api),
                () -> new BloodNova.Builder(api),
                () -> new BloodSpam.Builder(api),
                () -> new BloodTap.Builder(api),
                () -> new Hemorrhage.Builder(api),
                () -> new LifeReap.Builder(api),
                () -> new LifeSteal.Builder(api),
                // Lightning
                () -> new ChainLightning.Builder(api),
                () -> new LightningArrow.Builder(api),
                () -> new LightningBolt.Builder(api),
                () -> new LightningStorm.Builder(api),
                () -> new LittleSpark.Builder(api),
                () -> new SolarLance.Builder(api),
                () -> new Spark.Builder(api),
                () -> new ThunderBlast.Builder(api),
                // Misc
                () -> new EmpireLaunch.Builder(api),
                () -> new EmpireLevitate.Builder(api),
                () -> new EtherealForm.Builder(api),
                () -> new ExplosionWave.Builder(api),
                // Movement
                () -> new BlinkStrike.Builder(api),
                () -> new EmpireEscape.Builder(api),
                () -> new Leap.Builder(api),
                () -> new SunburstStep.Builder(api),
                () -> new Teleport.Builder(api),
                // Poison
                () -> new CrimsonChains.Builder(api),
                () -> new MephidicReap.Builder(api),
                () -> new PoisonWave.Builder(api),
                () -> new SoulSever.Builder(api),
                // Projectile
                () -> new ArcaneOrb.Builder(api),
                () -> new MagicMissile.Builder(api),
                // Weather
                () -> new Gust.Builder(api),
                () -> new Tornado.Builder(api),
                // Enhanced Spells
                () -> new nl.wantedchef.empirewand.spell.enhanced.MeteorShower.Builder(api),
                () -> new nl.wantedchef.empirewand.spell.enhanced.TemporalStasis.Builder(api),
                () -> new nl.wantedchef.empirewand.spell.enhanced.LightningStorm.Builder(api),
                () -> new nl.wantedchef.empirewand.spell.enhanced.StoneFortress.Builder(api),
                () -> new nl.wantedchef.empirewand.spell.enhanced.Blizzard.Builder(api),
                () -> new nl.wantedchef.empirewand.spell.enhanced.VoidZone.Builder(api),
                () -> new nl.wantedchef.empirewand.spell.enhanced.DivineAura.Builder(api),
                () -> new nl.wantedchef.empirewand.spell.enhanced.HomingRockets.Builder(api),
                () -> new nl.wantedchef.empirewand.spell.enhanced.GravityWell.Builder(api),
                () -> new nl.wantedchef.empirewand.spell.enhanced.BlackHole.Builder(api),
                () -> new nl.wantedchef.empirewand.spell.enhanced.TimeDilation.Builder(api),
                () -> new nl.wantedchef.empirewand.spell.enhanced.EnergyShield.Builder(api),
                () -> new nl.wantedchef.empirewand.spell.enhanced.DragonsBreath.Builder(api),
                () -> new nl.wantedchef.empirewand.spell.enhanced.SummonSwarm.Builder(api),
                // Enhanced Spell Variants
                () -> new nl.wantedchef.empirewand.spell.enhanced.MeteorShowerEnhanced.Builder(api),
                () -> new nl.wantedchef.empirewand.spell.enhanced.BlizzardEnhanced.Builder(api),
                () -> new nl.wantedchef.empirewand.spell.fire.FireballEnhanced.Builder(api),
                () -> new nl.wantedchef.empirewand.spell.lightning.ChainLightningEnhanced.Builder(api),
                () -> new nl.wantedchef.empirewand.spell.fire.CometEnhanced.Builder(api),
                () -> new nl.wantedchef.empirewand.spell.heal.HealEnhanced.Builder(api),
                () -> new nl.wantedchef.empirewand.spell.movement.TeleportEnhanced.Builder(api),
                // Refactored Spells
                () -> new nl.wantedchef.empirewand.spell.fire.FlameWaveRefactored.Builder(api),
                () -> new nl.wantedchef.empirewand.spell.lightning.LightningBoltRefactored.Builder(api),
                () -> new nl.wantedchef.empirewand.spell.lightning.ChainLightningRefactored.Builder(api)
            };

            // Register all spells
            for (Supplier<Spell.Builder<?>> builderSupplier : spellBuilders) {
                Spell.Builder<?> builder = builderSupplier.get();
                Spell<?> spell = builder.build();

                // Only load config if we have the spells section
                if (bukkitSpells != null) {
                    ReadableConfig spellCfg = bukkitSpells.getConfigurationSection(spell.key());
                    if (spellCfg != null) {
                        spell.loadConfig(spellCfg);
                    }
                }

                spells.put(spell.key(), spell);
            }

            // Invalidate caches after registration
            invalidateCaches();
        }
    }

    /**
     * Fallback method for spell builder registration when reflection fails.
     */
    private Supplier<Spell.Builder<?>>[] getFallbackSpellBuilders() {
        final nl.wantedchef.empirewand.api.EmpireWandAPI api = null;
        @SuppressWarnings("unchecked")
        Supplier<Spell.Builder<?>>[] builders = (Supplier<Spell.Builder<?>>[]) new Supplier[]{
            // Aura
            () -> new Aura.Builder(api),
            () -> new EmpireAura.Builder(api),
            // Control
            () -> new Confuse.Builder(api),
            () -> new Polymorph.Builder(api),
            () -> new ZeistChronoAnchor.Builder(api),
            // Dark
            () -> new DarkCircle.Builder(api),
            () -> new DarkPulse.Builder(api),
            () -> new Mephidrain.Builder(api),
            () -> new RitualOfUnmaking.Builder(api),
            () -> new ShadowStep.Builder(api),
            () -> new VoidSwap.Builder(api),
            // Earth
            () -> new EarthQuake.Builder(api),
            () -> new GraspingVines.Builder(api),
            () -> new Lightwall.Builder(api),
            // Fire
            () -> new BlazeLaunch.Builder(api),
            () -> new Comet.Builder(api),
            () -> new CometShower.Builder(api),
            () -> new EmpireComet.Builder(api),
            () -> new Explosive.Builder(api),
            () -> new ExplosionTrail.Builder(api),
            () -> new Fireball.Builder(api),
            () -> new FlameWave.Builder(api),
            // Heal
            () -> new Heal.Builder(api),
            () -> new RadiantBeacon.Builder(api),
            // Ice
            () -> new FrostNova.Builder(api),
            () -> new GlacialSpike.Builder(api),
            // Life
            () -> new BloodBarrier.Builder(api),
            () -> new BloodBlock.Builder(api),
            () -> new BloodNova.Builder(api),
            () -> new BloodSpam.Builder(api),
            () -> new BloodTap.Builder(api),
            () -> new Hemorrhage.Builder(api),
            () -> new LifeReap.Builder(api),
            () -> new LifeSteal.Builder(api),
            // Lightning
            () -> new ChainLightning.Builder(api),
            () -> new LightningArrow.Builder(api),
            () -> new LightningBolt.Builder(api),
            () -> new LightningStorm.Builder(api),
            () -> new LittleSpark.Builder(api),
            () -> new SolarLance.Builder(api),
            () -> new Spark.Builder(api),
            () -> new ThunderBlast.Builder(api),
            // Misc
            () -> new EmpireLaunch.Builder(api),
            () -> new EmpireLevitate.Builder(api),
            () -> new EtherealForm.Builder(api),
            () -> new ExplosionWave.Builder(api),
            // Movement
            () -> new BlinkStrike.Builder(api),
            () -> new EmpireEscape.Builder(api),
            () -> new Leap.Builder(api),
            () -> new SunburstStep.Builder(api),
            () -> new Teleport.Builder(api),
            // Poison
            () -> new CrimsonChains.Builder(api),
            () -> new MephidicReap.Builder(api),
            () -> new PoisonWave.Builder(api),
            () -> new SoulSever.Builder(api),
            // Projectile
            () -> new ArcaneOrb.Builder(api),
            () -> new MagicMissile.Builder(api),
            // Weather
            () -> new Gust.Builder(api),
            () -> new Tornado.Builder(api),
            // Enhanced Spells
            () -> new nl.wantedchef.empirewand.spell.enhanced.MeteorShower.Builder(api),
            () -> new nl.wantedchef.empirewand.spell.enhanced.TemporalStasis.Builder(api),
            () -> new nl.wantedchef.empirewand.spell.enhanced.LightningStorm.Builder(api),
            () -> new nl.wantedchef.empirewand.spell.enhanced.StoneFortress.Builder(api),
            () -> new nl.wantedchef.empirewand.spell.enhanced.Blizzard.Builder(api),
            () -> new nl.wantedchef.empirewand.spell.enhanced.VoidZone.Builder(api),
            () -> new nl.wantedchef.empirewand.spell.enhanced.DivineAura.Builder(api),
            () -> new nl.wantedchef.empirewand.spell.enhanced.HomingRockets.Builder(api),
            () -> new nl.wantedchef.empirewand.spell.enhanced.GravityWell.Builder(api),
            () -> new nl.wantedchef.empirewand.spell.enhanced.BlackHole.Builder(api),
            () -> new nl.wantedchef.empirewand.spell.enhanced.TimeDilation.Builder(api),
            () -> new nl.wantedchef.empirewand.spell.enhanced.EnergyShield.Builder(api),
            () -> new nl.wantedchef.empirewand.spell.enhanced.DragonsBreath.Builder(api),
            () -> new nl.wantedchef.empirewand.spell.enhanced.SummonSwarm.Builder(api),
            // Enhanced Spell Variants
            () -> new nl.wantedchef.empirewand.spell.enhanced.MeteorShowerEnhanced.Builder(api),
            () -> new nl.wantedchef.empirewand.spell.enhanced.BlizzardEnhanced.Builder(api),
            () -> new nl.wantedchef.empirewand.spell.fire.FireballEnhanced.Builder(api),
            () -> new nl.wantedchef.empirewand.spell.lightning.ChainLightningEnhanced.Builder(api),
            () -> new nl.wantedchef.empirewand.spell.fire.CometEnhanced.Builder(api),
            () -> new nl.wantedchef.empirewand.spell.heal.HealEnhanced.Builder(api),
            () -> new nl.wantedchef.empirewand.spell.movement.TeleportEnhanced.Builder(api),
            // Refactored Spells
            () -> new nl.wantedchef.empirewand.spell.fire.FlameWaveRefactored.Builder(api),
            () -> new nl.wantedchef.empirewand.spell.lightning.LightningBoltRefactored.Builder(api),
            () -> new nl.wantedchef.empirewand.spell.lightning.ChainLightningRefactored.Builder(api)
        };
        return builders;
    }

    /**
     * Invalidates all cached data to force recalculation on next access.
     */
    private void invalidateCaches() {
        cachedCategories = null;
        categorySpellCache.clear();
        toggleableSpellCache.clear();
        metadataCache.clear();
        displayNameCache.clear();
    }

    // ===== SpellRegistry API =====
    @Override
    public @NotNull
    Optional<Spell<?>> getSpell(@NotNull String key) {
        try (var timing = performanceMonitor.startTiming("SpellRegistryImpl.getSpell", 5)) {
            timing.observe();
            assert timing != null;
            return Optional.ofNullable(spells.get(key));
        }
    }

    @Override
    public @NotNull
    Map<String, Spell<?>> getAllSpells() {
        return Collections.unmodifiableMap(spells);
    }

    @Override
    public @NotNull
    Set<String> getSpellKeys() {
        return Collections.unmodifiableSet(spells.keySet());
    }

    @Override
    public boolean isSpellRegistered(@NotNull String key) {
        return spells.containsKey(key);
    }

    @Override
    public @NotNull
    String getSpellDisplayName(@NotNull String key) {
        // Check cache first
        String cached = displayNameCache.get(key);
        if (cached != null) {
            return cached;
        }

        try (var timing = performanceMonitor.startTiming("SpellRegistryImpl.getSpellDisplayName", 5)) {
            timing.observe();
            assert timing != null;
            Spell<?> spell = spells.get(key);
            if (spell == null) {
                return key;
            }
            String displayName = PlainTextComponentSerializer.plainText().serialize(spell.displayName());
            // Cache the result
            displayNameCache.put(key, displayName);
            return displayName;
        }
    }

    @Override
    public @NotNull
    SpellRegistry.SpellBuilder createSpell(@NotNull String key) {
        throw new UnsupportedOperationException("Custom spell creation is not supported.");
    }

    @Override
    public boolean registerSpell(@NotNull Spell<?> spell) {
        try (var timing = performanceMonitor.startTiming("SpellRegistryImpl.registerSpell", 10)) {
            timing.observe();
            assert timing != null;
            boolean result = spells.putIfAbsent(spell.key(), spell) == null;
            if (result) {
                // Invalidate caches when a new spell is registered
                invalidateCaches();
            }
            return result;
        }
    }

    @Override
    public boolean unregisterSpell(@NotNull String key) {
        try (var timing = performanceMonitor.startTiming("SpellRegistryImpl.unregisterSpell", 10)) {
            timing.observe();
            assert timing != null;
            boolean result = spells.remove(key) != null;
            if (result) {
                // Invalidate caches when a spell is unregistered
                invalidateCaches();
            }
            return result;
        }
    }

    @Override
    public @NotNull
    Optional<SpellMetadata> getSpellMetadata(@NotNull String key) {
        // Check cache first
        SpellMetadata cached = metadataCache.get(key);
        if (cached != null) {
            return Optional.of(cached);
        }

        try (var timing = performanceMonitor.startTiming("SpellRegistryImpl.getSpellMetadata", 5)) {
            timing.observe();
            assert timing != null;
            Spell<?> spell = spells.get(key);
            if (spell == null) {
                return Optional.empty();
            }
            SpellMetadata metadata = new BasicSpellMetadata(spell);
            // Cache the result
            metadataCache.put(key, metadata);
            return Optional.of(metadata);
        }
    }

    @Override
    public boolean updateSpellMetadata(@NotNull String key, @NotNull SpellMetadata metadata) {
        return false; // Not supported
    }

    @Override
    public @NotNull
    Set<String> getSpellCategories() {
        // Use cached categories if available
        Set<String> categories = cachedCategories;
        if (categories != null) {
            return categories;
        }

        try (var timing = performanceMonitor.startTiming("SpellRegistryImpl.getSpellCategories", 10)) {
            timing.observe();
            assert timing != null;
            // Calculate and cache categories more efficiently
            Set<String> result = ConcurrentHashMap.newKeySet();
            for (Spell<?> spell : spells.values()) {
                result.add(spell.type().name());
            }

            cachedCategories = Collections.unmodifiableSet(result);
            return cachedCategories;
        }
    }

    @Override
    public @NotNull
    Set<String> getSpellsByCategory(@NotNull String category) {
        if (category == null) {
            return Collections.emptySet();
        }

        // Check cache first
        Set<String> cached = categorySpellCache.get(category);
        if (cached != null) {
            return cached;
        }

        try (var timing = performanceMonitor.startTiming("SpellRegistryImpl.getSpellsByCategory", 15)) {
            timing.observe();
            assert timing != null;
            // Calculate and cache more efficiently
            Set<String> result = ConcurrentHashMap.newKeySet();
            String lowerCategory = category.toLowerCase();

            for (Spell<?> spell : spells.values()) {
                if (spell.type().name().toLowerCase().equals(lowerCategory)) {
                    result.add(spell.key());
                }
            }

            categorySpellCache.put(category, result);
            return result;
        }
    }

    @Override
    public @NotNull
    Set<String> getSpellsByTag(@NotNull String tag) {
        return Set.of();
    }

    @Override
    public @NotNull
    Set<String> getSpellTags() {
        return Set.of();
    }

    @Override
    public @NotNull
    List<Spell<?>> findSpells(@NotNull SpellQuery query) {
        try (var timing = performanceMonitor.startTiming("SpellRegistryImpl.findSpells", 25)) {
            timing.observe();
            assert timing != null;
            // Use direct iteration instead of streams for better performance
            List<Spell<?>> filtered = new ArrayList<>(Math.min(spells.size(), 64)); // Pre-size with reasonable estimate

            String categoryFilter = query.getCategory();
            String nameContainsFilter = query.getNameContains();
            long maxCooldownFilter = query.getMaxCooldown();

            // Pre-process filters for better performance (structured to avoid NPE warnings)
            boolean hasCategoryFilter;
            String lowerCategoryFilter;
            if (categoryFilter != null && !categoryFilter.isEmpty()) {
                lowerCategoryFilter = categoryFilter.toLowerCase(Locale.ROOT);
                hasCategoryFilter = true;
            } else {
                lowerCategoryFilter = null;
                hasCategoryFilter = false;
            }

            boolean hasNameFilter;
            String lowerNameFilter;
            if (nameContainsFilter != null && !nameContainsFilter.isBlank()) {
                lowerNameFilter = nameContainsFilter.toLowerCase(Locale.ROOT);
                hasNameFilter = true;
            } else {
                lowerNameFilter = null;
                hasNameFilter = false;
            }
            boolean hasCooldownFilter = maxCooldownFilter >= 0;

            // Pre-compute expensive operations
            PlainTextComponentSerializer serializer = PlainTextComponentSerializer.plainText();

            for (Spell<?> spell : spells.values()) {
                // Apply category filter
                if (hasCategoryFilter) {
                    String spellCategory = spell.type().name();
                    if (!spellCategory.toLowerCase(Locale.ROOT).equals(lowerCategoryFilter)) {
                        continue;
                    }
                }

                // Apply name filter
                if (hasNameFilter) {
                    String displayName = serializer.serialize(spell.displayName());
                    if (!displayName.toLowerCase(Locale.ROOT).contains(lowerNameFilter)) {
                        continue;
                    }
                }

                // Apply cooldown filter
                if (hasCooldownFilter) {
                    long cooldownTicks = spell.getCooldown().toMillis() / 50;
                    if (cooldownTicks > maxCooldownFilter) {
                        continue;
                    }
                }

                filtered.add(spell);
            }

            // Apply sorting if needed
            var sortField = query.getSortField();
            if (sortField != null) {
                Comparator<Spell<?>> comparator;
                switch (sortField) {
                    case NAME -> {
                        PlainTextComponentSerializer ser = PlainTextComponentSerializer.plainText();
                        comparator = Comparator.comparing(s -> ser.serialize(s.displayName()));
                    }
                    case COOLDOWN ->
                        comparator = Comparator.comparingLong(s -> s.getCooldown().toMillis());
                    case RANGE ->
                        comparator = Comparator.comparingDouble(s -> 0.0);
                    case LEVEL_REQUIREMENT ->
                        comparator = Comparator.comparingInt(s -> 0);
                    case CATEGORY ->
                        comparator = Comparator.comparing(s -> s.type().name());
                    default ->
                        comparator = Comparator.comparing(Spell::key);
                }

                if (query.getSortOrder() == SpellQuery.SortOrder.DESCENDING) {
                    comparator = comparator.reversed();
                }

                // Only sort if we have more than 1 item
                if (filtered.size() > 1) {
                    filtered.sort(comparator);
                }
            }

            // Apply limit if needed
            int limit = query.getLimit();
            if (limit > 0 && limit < filtered.size()) {
                return new ArrayList<>(filtered.subList(0, limit)); // Return new list to avoid subList overhead
            }

            return filtered;
        }
    }

    @Override
    public @NotNull
    SpellQuery.Builder createQuery() {
        return new SpellQueryBuilderImpl();
    }

    @Override
    public int getSpellCount() {
        return spells.size();
    }

    @Override
    public int getSpellCountByCategory(@NotNull String category) {
        try (var timing = performanceMonitor.startTiming("SpellRegistryImpl.getSpellCountByCategory", 10)) {
            timing.observe();
            assert timing != null;
            return (int) spells.values().stream()
                    .filter(s -> s.type().name().equalsIgnoreCase(category))
                    .count();
        }
    }

    @Override
    public int getEnabledSpellCount() {
        return spells.size(); // Assuming all enabled
    }

    @Override
    public String getServiceName() {
        return "SpellRegistry";
    }

    @Override
    public Version getServiceVersion() {
        return Version.of(2, 0, 0);
    }

    @Override
    public boolean isEnabled() {
        return true;
    }

    @Override
    public ServiceHealth getHealth() {
        return ServiceHealth.HEALTHY;
    }

    @Override
    public void reload() {
        try (var timing = performanceMonitor.startTiming("SpellRegistryImpl.reload", 200)) {
            timing.observe();
            assert timing != null;
            spells.clear();
            invalidateCaches();
            registerAllSpells();
        }
    }

    /**
     * Shuts down the spell registry and cleans up resources. This method should
     * be called during plugin shutdown to prevent memory leaks.
     */
    public void shutdown() {
        try (var timing = performanceMonitor.startTiming("SpellRegistryImpl.shutdown", 50)) {
            timing.observe();
            assert timing != null;
            spells.clear();
            invalidateCaches();
        }
    }

    /**
     * Gets performance metrics for this service.
     *
     * @return A string containing performance metrics.
     */
    public String getPerformanceMetrics() {
        return "Metrics not available.";
    }

    /**
     * Clears performance metrics for this service.
     */
    public void clearPerformanceMetrics() {
        performanceMonitor.clearMetrics();
    }

    // ===== Toggleable Spell Methods =====
    @Override
    @NotNull
    public Optional<ToggleableSpell> getToggleableSpell(@NotNull String key) {
        try (var timing = performanceMonitor.startTiming("SpellRegistryImpl.getToggleableSpell", 5)) {
            timing.observe();
            assert timing != null;
            Spell<?> spell = spells.get(key);
            if (spell instanceof ToggleableSpell) {
                return Optional.of((ToggleableSpell) spell);
            }
            return Optional.empty();
        }
    }

    @Override
    @NotNull
    public Map<String, ToggleableSpell> getAllToggleableSpells() {
        // Check cache first
        Set<String> cachedKeys = toggleableSpellCache.get("all");
        if (cachedKeys != null) {
            Map<String, ToggleableSpell> result = new HashMap<>(cachedKeys.size());
            for (String key : cachedKeys) {
                Spell<?> spell = spells.get(key);
                if (spell instanceof ToggleableSpell) {
                    result.put(key, (ToggleableSpell) spell);
                }
            }
            return Collections.unmodifiableMap(result);
        }

        try (var timing = performanceMonitor.startTiming("SpellRegistryImpl.getAllToggleableSpells", 15)) {
            timing.observe();
            assert timing != null;
            // Calculate and cache
            Map<String, ToggleableSpell> toggleableSpells = new HashMap<>();
            Set<String> toggleableKeys = new HashSet<>();

            for (Map.Entry<String, Spell<?>> entry : spells.entrySet()) {
                if (entry.getValue() instanceof ToggleableSpell) {
                    toggleableSpells.put(entry.getKey(), (ToggleableSpell) entry.getValue());
                    toggleableKeys.add(entry.getKey());
                }
            }

            toggleableSpellCache.put("all", toggleableKeys);
            return Collections.unmodifiableMap(toggleableSpells);
        }
    }

    @Override
    @NotNull
    public Set<String> getToggleableSpellKeys() {
        // Check cache first
        Set<String> cached = toggleableSpellCache.get("keys");
        if (cached != null) {
            return cached;
        }

        try (var timing = performanceMonitor.startTiming("SpellRegistryImpl.getToggleableSpellKeys", 15)) {
            timing.observe();
            assert timing != null;
            // Calculate and cache
            Set<String> result = spells.entrySet().stream()
                    .filter(entry -> entry.getValue() instanceof ToggleableSpell)
                    .map(Map.Entry::getKey)
                    .collect(Collectors.toSet());

            toggleableSpellCache.put("keys", result);
            return result;
        }
    }

    @Override
    public boolean isToggleableSpell(@NotNull String key) {
        try (var timing = performanceMonitor.startTiming("SpellRegistryImpl.isToggleableSpell", 5)) {
            timing.observe();
            assert timing != null;
            Spell<?> spell = spells.get(key);
            return spell instanceof ToggleableSpell;
        }
    }

    @Override
    public int getToggleableSpellCount() {
        try (var timing = performanceMonitor.startTiming("SpellRegistryImpl.getToggleableSpellCount", 10)) {
            timing.observe();
            assert timing != null;
            return (int) spells.values().stream()
                    .filter(spell -> spell instanceof ToggleableSpell)
                    .count();
        }
    }

    // ===== Metadata wrapper =====
    /**
     * A basic implementation of {@link SpellMetadata} that wraps a
     * {@link Spell} instance.
     *
     * Optimized for performance with direct field access.
     */
    private static class BasicSpellMetadata implements SpellMetadata {

        private final String key;
        private final Component displayName;
        private final String description;
        private final String category;
        private final long cooldownTicks;

        public BasicSpellMetadata(Spell<?> spell) {
            this.key = spell.key();
            this.displayName = spell.displayName();
            this.description = spell.getDescription();
            this.category = spell.type().name();
            this.cooldownTicks = spell.getCooldown().toMillis() / 50;
        }

        @Override
        public String getKey() {
            return key;
        }

        @Override
        public Component getDisplayName() {
            return displayName;
        }

        @Override
        public Component getDescription() {
            return Component.text(description);
        }

        @Override
        public String getCategory() {
            return category;
        }

        @Override
        public Set<String> getTags() {
            return Set.of();
        }

        @Override
        public long getCooldownTicks() {
            return cooldownTicks;
        }

        @Override
        public double getRange() {
            return 0;
        }

        @Override
        public int getLevelRequirement() {
            return 0;
        }

        @Override
        public boolean isEnabled() {
            return true;
        }

        @Override
        public String getIconMaterial() {
            return "DIAMOND";
        }

        @Override
        public Object getProperty(String key) {
            return null;
        }
    }

    // ===== Query builder & impl =====
    /**
     * A builder for creating {@link SpellQuery} instances.
     *
     * Optimized for performance with direct field access.
     */
    private static class SpellQueryBuilderImpl implements SpellQuery.Builder {

        private String category;
        private String tag;
        private String nameContains;
        private long maxCooldown = -1;
        private double minRange = -1;
        private double maxRange = -1;
        private int maxLevelRequirement = -1;
        private Boolean enabled;
        private SpellQuery.SortField sortField;
        private SpellQuery.SortOrder sortOrder = SpellQuery.SortOrder.ASCENDING;
        private int limit = -1;

        @Override
        public SpellQuery.Builder category(String category) {
            this.category = category;
            return this;
        }

        @Override
        public SpellQuery.Builder tag(String tag) {
            this.tag = tag;
            return this;
        }

        @Override
        public SpellQuery.Builder nameContains(String text) {
            this.nameContains = text;
            return this;
        }

        @Override
        public SpellQuery.Builder cooldown(long maxTicks) {
            this.maxCooldown = maxTicks;
            return this;
        }

        @Override
        public SpellQuery.Builder range(double min, double max) {
            this.minRange = min;
            this.maxRange = max;
            return this;
        }

        @Override
        public SpellQuery.Builder levelRequirement(int maxLevel) {
            this.maxLevelRequirement = maxLevel;
            return this;
        }

        @Override
        public SpellQuery.Builder enabled(boolean enabled) {
            this.enabled = enabled;
            return this;
        }

        @Override
        public SpellQuery.Builder sortBy(SpellQuery.SortField field) {
            this.sortField = field;
            return this;
        }

        @Override
        public SpellQuery.Builder sortOrder(SpellQuery.SortOrder order) {
            this.sortOrder = order;
            return this;
        }

        @Override
        public SpellQuery.Builder limit(int limit) {
            this.limit = limit;
            return this;
        }

        @Override
        public SpellQuery build() {
            return new SpellQueryImpl(this);
        }
    }

    /**
     * An implementation of {@link SpellQuery} that holds the query parameters.
     *
     * Optimized as a record for better performance and memory usage.
     */
    private record SpellQueryImpl(SpellQueryBuilderImpl builder) implements SpellQuery {

        @Override
        public String getCategory() {
            return builder.category;
        }

        @Override
        public String getTag() {
            return builder.tag;
        }

        @Override
        public String getNameContains() {
            return builder.nameContains;
        }

        @Override
        public long getMaxCooldown() {
            return builder.maxCooldown;
        }

        @Override
        public double getMinRange() {
            return builder.minRange;
        }

        @Override
        public double getMaxRange() {
            return builder.maxRange;
        }

        @Override
        public int getMaxLevelRequirement() {
            return builder.maxLevelRequirement;
        }

        @Override
        public Boolean isEnabled() {
            return builder.enabled;
        }

        @Override
        public SortField getSortField() {
            return builder.sortField;
        }

        @Override
        public SortOrder getSortOrder() {
            return builder.sortOrder;
        }

        @Override
        public int getLimit() {
            return builder.limit;
        }

        @Override
        public List<Spell<?>> execute() {
            // This would normally reference the registry, but we'll handle execution
            // differently
            throw new UnsupportedOperationException("Execute not supported on this implementation");
        }
    }
}<|MERGE_RESOLUTION|>--- conflicted
+++ resolved
@@ -187,15 +187,11 @@
             // During migration, builders no longer require a non-null API instance.
             final nl.wantedchef.empirewand.api.EmpireWandAPI api = null;
 
-            // Get the spells configuration and extract the "spells" section
             final var readable = configService.getSpellsConfig();
             final ReadableConfig bukkitSpells = readable.getConfigurationSection("spells");
 
             // Pre-allocate array with known size for better performance
             @SuppressWarnings("unchecked")
-<<<<<<< HEAD
-            Supplier<Spell.Builder<?>>[] spellBuilders = (Supplier<Spell.Builder<?>>[]) new Supplier[]{
-=======
             Supplier<Spell.Builder<?>>[] spellBuilders = (Supplier<Spell.Builder<?>>[]) new Supplier[] {
                     // Aura
                     () -> new Aura.Builder(api),
@@ -405,7 +401,6 @@
         final nl.wantedchef.empirewand.api.EmpireWandAPI api = null;
         @SuppressWarnings("unchecked")
         Supplier<Spell.Builder<?>>[] builders = (Supplier<Spell.Builder<?>>[]) new Supplier[] {
->>>>>>> f3fa47b1
                 // Aura
                 () -> new Aura.Builder(api),
                 () -> new EmpireAura.Builder(api),
@@ -521,42 +516,10 @@
                     }
                 }
 
-                spells.put(spell.key(), spell);
-            }
-
-            // Invalidate caches after registration
-            invalidateCaches();
-        }
-    }
-
-    /**
-     * Fallback method for spell builder registration when reflection fails.
-     */
-    private Supplier<Spell.Builder<?>>[] getFallbackSpellBuilders() {
-        final nl.wantedchef.empirewand.api.EmpireWandAPI api = null;
-        @SuppressWarnings("unchecked")
-        Supplier<Spell.Builder<?>>[] builders = (Supplier<Spell.Builder<?>>[]) new Supplier[]{
-            // Aura
-            () -> new Aura.Builder(api),
-            () -> new EmpireAura.Builder(api),
-            // Control
-            () -> new Confuse.Builder(api),
-            () -> new Polymorph.Builder(api),
-            () -> new ZeistChronoAnchor.Builder(api),
-            // Dark
-            () -> new DarkCircle.Builder(api),
-            () -> new DarkPulse.Builder(api),
-            () -> new Mephidrain.Builder(api),
-            () -> new RitualOfUnmaking.Builder(api),
-            () -> new ShadowStep.Builder(api),
-            () -> new VoidSwap.Builder(api),
-            // Earth
-            () -> new EarthQuake.Builder(api),
-            () -> new GraspingVines.Builder(api),
-            () -> new Lightwall.Builder(api),
-            // Fire
-            () -> new BlazeLaunch.Builder(api),
-            () -> new Comet.Builder(api),
+    }
+
+    spells.put(spell.key(), spell);
+}
             () -> new CometShower.Builder(api),
             () -> new EmpireComet.Builder(api),
             () -> new Explosive.Builder(api),
