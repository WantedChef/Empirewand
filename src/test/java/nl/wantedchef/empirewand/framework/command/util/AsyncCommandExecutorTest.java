--- conflicted
+++ resolved
@@ -9,6 +9,8 @@
 import org.junit.jupiter.api.Test;
 import org.junit.jupiter.api.DisplayName;
 import org.junit.jupiter.api.Nested;
+import org.mockito.Mock;
+import org.mockito.MockitoAnnotations;
 
 import java.util.function.Consumer;
 
@@ -24,67 +26,29 @@
 
     private AsyncCommandExecutor asyncExecutor;
     
+    @Mock
     private EmpireWandPlugin plugin;
+    
+    @Mock
     private BukkitScheduler scheduler;
+    
+    @Mock
     private CommandSender sender;
-<<<<<<< HEAD
     
-=======
->>>>>>> 26fbc993
+    @Mock
     private CommandContext context;
+    
+    @Mock
     private SubCommand command;
-
-    // Dependencies for CommandContext
-    @Mock private nl.wantedchef.empirewand.framework.service.ConfigService configService;
-    @Mock private nl.wantedchef.empirewand.framework.service.FxService fxService;
-    @Mock private nl.wantedchef.empirewand.api.spell.SpellRegistry spellRegistry;
-    @Mock private nl.wantedchef.empirewand.api.service.WandService wandService;
-    @Mock private nl.wantedchef.empirewand.framework.service.CooldownService cooldownService;
-    @Mock private nl.wantedchef.empirewand.api.service.PermissionService permissionService;
 
     @BeforeEach
     void setUp() {
-<<<<<<< HEAD
         MockitoAnnotations.openMocks(this);
+        when(plugin.getServer()).thenReturn(mock(org.bukkit.Server.class));
+        when(plugin.getServer().getScheduler()).thenReturn(scheduler);
+        when(context.sender()).thenReturn(sender);
         when(command.getName()).thenReturn("testcommand");
-        when(sender.getName()).thenReturn("tester");
-        context = new CommandContext(
-            plugin,
-            sender,
-            new String[] {"help", "arg"},
-            configService,
-            fxService,
-            spellRegistry,
-            wandService,
-            cooldownService,
-            permissionService
-        );
-        asyncExecutor = new AsyncCommandExecutor(plugin, scheduler);
-=======
-        plugin = mock(EmpireWandPlugin.class);
-        scheduler = mock(BukkitScheduler.class);
-        sender = mock(CommandSender.class);
-        command = mock(SubCommand.class);
-
-        var server = mock(org.bukkit.Server.class);
-        when(plugin.getServer()).thenReturn(server);
-        when(server.getScheduler()).thenReturn(scheduler);
-        when(command.getName()).thenReturn("testcommand");
-
-        context = new CommandContext(
-            plugin,
-            sender,
-            new String[]{"test"},
-            mock(nl.wantedchef.empirewand.framework.service.ConfigService.class),
-            mock(nl.wantedchef.empirewand.framework.service.FxService.class),
-            mock(nl.wantedchef.empirewand.api.spell.SpellRegistry.class),
-            mock(nl.wantedchef.empirewand.api.service.WandService.class),
-            mock(nl.wantedchef.empirewand.framework.service.CooldownService.class),
-            mock(nl.wantedchef.empirewand.api.service.PermissionService.class)
-        );
-
         asyncExecutor = new AsyncCommandExecutor(plugin);
->>>>>>> 26fbc993
     }
 
     @Nested
@@ -102,7 +66,7 @@
             asyncExecutor.executeAsync(context, command, task, onSuccess, onError);
             
             // Verify scheduler interaction
-            verify(scheduler).runTaskAsynchronously(org.mockito.Mockito.eq(plugin), org.mockito.Mockito.any(Runnable.class));
+            verify(plugin.getServer()).getScheduler();
         }
 
         @Test
@@ -118,7 +82,7 @@
             asyncExecutor.executeAsync(context, command, task, onSuccess, onError);
             
             // Verify scheduler interaction
-            verify(scheduler).runTaskAsynchronously(org.mockito.Mockito.eq(plugin), org.mockito.Mockito.any(Runnable.class));
+            verify(plugin.getServer()).getScheduler();
         }
 
         @Test
@@ -130,7 +94,7 @@
             asyncExecutor.executeAsync(context, command, task, "Success!");
             
             // Verify scheduler interaction
-            verify(scheduler).runTaskAsynchronously(org.mockito.Mockito.eq(plugin), org.mockito.Mockito.any(Runnable.class));
+            verify(plugin.getServer()).getScheduler();
         }
 
         @Test
@@ -142,7 +106,7 @@
             asyncExecutor.executeAsync(context, command, task);
             
             // Verify scheduler interaction
-            verify(scheduler).runTaskAsynchronously(org.mockito.Mockito.eq(plugin), org.mockito.Mockito.any(Runnable.class));
+            verify(plugin.getServer()).getScheduler();
         }
     }
 
